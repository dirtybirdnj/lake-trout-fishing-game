import GameConfig from '../config/GameConfig.js';
import { Constants, Utils } from '../utils/Constants.js';
import { getBaitfishSpecies } from '../config/SpeciesData.js';

export class Baitfish {
<<<<<<< HEAD
    constructor(scene, x, y, cloudId, speciesType = 'alewife') {
=======
    constructor(scene, worldX, y, cloudId) {
>>>>>>> 4e0e0096
        this.scene = scene;
        this.worldX = worldX; // World X coordinate (like fish)
        this.x = worldX; // Screen X coordinate (calculated in update)
        this.y = y;
        this.cloudId = cloudId;
        this.depth = y / GameConfig.DEPTH_SCALE;

        // Load species-specific data
        this.species = speciesType;
        this.speciesData = getBaitfishSpecies(speciesType);

        // Baitfish properties - now based on real species data
        this.length = Utils.randomBetween(
            this.speciesData.sizeRange.min,
            this.speciesData.sizeRange.max
        ); // inches (realistic scale)
        this.size = this.length / 4; // visual size multiplier for rendering
        this.speed = Utils.randomBetween(
            this.speciesData.speed.base * 0.8,
            this.speciesData.speed.base * 1.2
        );

        // Movement behavior (use world coordinates)
        this.targetWorldX = worldX;
        this.targetY = y;
        this.schoolingOffset = {
            x: Utils.randomBetween(-8, 8),  // Reduced from -15,15 for tighter schooling
            y: Utils.randomBetween(-5, 5)   // Reduced from -10,10 for tighter schooling
        };

        // Visual properties for sonar display
        this.sonarTrail = [];
        this.maxTrailLength = 15;
        this.graphics = scene.add.graphics();

        // State
        this.consumed = false;
        this.visible = true;
        this.age = 0;
        this.panicMode = false;

        // Flicker effect for baitfish (they shimmer on sonar)
        this.flickerPhase = Math.random() * Math.PI * 2;
    }

    update(cloudCenter, lakersNearby = false, spreadMultiplier = 1.0, scaredLevel = 0, nearbyZooplankton = []) {
        if (this.consumed || !this.visible) {
            return;
        }

        this.age++;

        // Check for nearby zooplankton to hunt (new feature)
        if (nearbyZooplankton && nearbyZooplankton.length > 0 && !lakersNearby) {
            this.handleHuntingBehavior(nearbyZooplankton);
        } else {
            // Normal schooling behavior (confused behavior removed in main)
            this.handleNormalBehavior(cloudCenter, lakersNearby, spreadMultiplier);
        }

        this.depth = this.y / GameConfig.DEPTH_SCALE;

        // Get lake bottom depth at baitfish's current world position
        let bottomDepth = GameConfig.MAX_DEPTH;
        if (this.scene.boatManager) {
            bottomDepth = this.scene.boatManager.getDepthAtPosition(this.worldX);
        } else if (this.scene.iceHoleManager) {
            // For ice fishing, get bottom from current hole's profile
            const currentHole = this.scene.iceHoleManager.getCurrentHole();
            if (currentHole && currentHole.bottomProfile) {
                const closest = currentHole.bottomProfile.reduce((prev, curr) =>
                    Math.abs(curr.x - this.x) < Math.abs(prev.x - this.x) ? curr : prev
                );
                bottomDepth = closest.y / GameConfig.DEPTH_SCALE;
            }
        }

        // Keep above lake bottom (with 5 feet buffer)
        const maxY = (bottomDepth - 5) * GameConfig.DEPTH_SCALE;

        // Keep in bounds
        this.y = Math.max(10, Math.min(maxY, this.y));

        // Convert world position to screen position based on player position
        let playerWorldX;
        if (this.scene.iceHoleManager) {
            const currentHole = this.scene.iceHoleManager.getCurrentHole();
            playerWorldX = currentHole ? currentHole.x : this.worldX;
        } else if (this.scene.boatManager) {
            playerWorldX = this.scene.boatManager.playerX;
        } else {
            playerWorldX = this.worldX; // Fallback
        }

        const offsetFromPlayer = this.worldX - playerWorldX;
        this.x = (GameConfig.CANVAS_WIDTH / 2) + offsetFromPlayer;

        // Remove if too far from player in world coordinates
        const distanceFromPlayer = Math.abs(this.worldX - playerWorldX);
        if (distanceFromPlayer > 600) {
            this.visible = false;
        }

        // Update sonar trail
        this.updateSonarTrail();

        // Render
        this.render();
    }

    handleNormalBehavior(cloudCenter, lakersNearby, spreadMultiplier) {
        // Check if lakers are nearby - if so, panic!
        if (lakersNearby) {
            this.panicMode = true;
        }

        // Apply spread multiplier to schooling offset range
        // When safe: larger spread (spreadMultiplier ~2.0)
        // When scared: condensed (spreadMultiplier ~0.3-0.6)
        const maxOffsetX = 30 * spreadMultiplier;  // Reduced from 50 for tighter schooling
        const maxOffsetY = 20 * spreadMultiplier;  // Reduced from 30 for tighter schooling

        // Schooling behavior - stay near cloud center with dynamic offset (use world coordinates)
        this.targetWorldX = cloudCenter.worldX + this.schoolingOffset.x * spreadMultiplier;
        this.targetY = cloudCenter.y + this.schoolingOffset.y * spreadMultiplier;

        // Add some random wandering (reduced for tighter schooling)
        if (Math.random() < 0.015) {  // Reduced from 0.02
            const wanderAmount = spreadMultiplier > 1.0 ? 3 : 1.5;  // Reduced from 5 and 2
            this.schoolingOffset.x += Utils.randomBetween(-wanderAmount, wanderAmount);
            this.schoolingOffset.y += Utils.randomBetween(-wanderAmount * 0.6, wanderAmount * 0.6);

            // Keep offset within reasonable bounds
            this.schoolingOffset.x = Math.max(-maxOffsetX, Math.min(maxOffsetX, this.schoolingOffset.x));
            this.schoolingOffset.y = Math.max(-maxOffsetY, Math.min(maxOffsetY, this.schoolingOffset.y));
        }

        // Move towards target with schooling behavior (use world coordinates)
        const dx = this.targetWorldX - this.worldX;
        const dy = this.targetY - this.y;
        const distance = Math.sqrt(dx * dx + dy * dy);

        if (distance > 1) {
            // Use species-specific panic speed
            const panicSpeedMultiplier = this.panicMode
                ? (this.speciesData.speed.panic / this.speciesData.speed.base)
                : 1.2;
            const moveSpeed = this.speed * panicSpeedMultiplier;

            this.worldX += (dx / distance) * moveSpeed;
            this.y += (dy / distance) * moveSpeed * 0.7; // Slower vertical movement
        }

        // Reset panic after a while
        if (this.panicMode && Math.random() < 0.01) {
            this.panicMode = false;
        }
    }

    handleHuntingBehavior(nearbyZooplankton) {
        // Find the closest zooplankton
        let closestZooplankton = null;
        let closestDistance = Infinity;

        nearbyZooplankton.forEach(zp => {
            if (!zp.visible || zp.consumed) return;

            const distance = Math.sqrt(
                Math.pow(this.x - zp.x, 2) +
                Math.pow(this.y - zp.y, 2)
            );

            if (distance < closestDistance) {
                closestDistance = distance;
                closestZooplankton = zp;
            }
        });

        if (closestZooplankton) {
            // If close enough, consume the zooplankton
            if (closestDistance < 5) {
                closestZooplankton.consume();
                return;
            }

            // Move towards the zooplankton (use world coordinates)
            this.targetWorldX = closestZooplankton.worldX;
            this.targetY = closestZooplankton.y;

            const dx = this.targetWorldX - this.worldX;
            const dy = this.targetY - this.y;
            const distance = Math.sqrt(dx * dx + dy * dy);

            if (distance > 1) {
                // Hunt at normal speed
                const moveSpeed = this.speed * 1.2;

                this.worldX += (dx / distance) * moveSpeed;
                this.y += (dy / distance) * moveSpeed;
            }
        }
    }


    updateSonarTrail() {
        // Add current position to trail
        this.sonarTrail.push({
            x: this.x,
            y: this.y,
            age: 0
        });

        // Age trail points and remove old ones
        this.sonarTrail = this.sonarTrail.filter(point => {
            point.age++;
            return point.age < this.maxTrailLength;
        });
    }

    render() {
        this.graphics.clear();

        if (!this.visible || this.consumed) return;

        // Baitfish are much smaller and show up differently on sonar
        // Alewives create a distinct "cloud" pattern on sonar

        // Flicker effect (baitfish shimmer on sonar)
        this.flickerPhase += 0.1;
        const flickerIntensity = Math.sin(this.flickerPhase) * 0.3 + 0.7;

        // Color - use species-specific colors
        const color = this.panicMode
            ? this.speciesData.panicColor
            : this.speciesData.color;

        // Draw very faint trail
        for (let i = 0; i < this.sonarTrail.length - 1; i++) {
            const point = this.sonarTrail[i];
            const alpha = (1 - point.age / this.maxTrailLength) * 0.2 * flickerIntensity;

            if (i > 0) {
                const prevPoint = this.sonarTrail[i - 1];
                this.graphics.lineStyle(1, color, alpha);
                this.graphics.lineBetween(prevPoint.x, prevPoint.y, point.x, point.y);
            }
        }

        // Draw main baitfish (small mark)
        const bodySize = this.size + 1;

        // Body shape varies by species
        const appearance = this.speciesData.appearance;
        const bodyLength = bodySize * 1.5 * appearance.length;
        const bodyHeight = bodySize * 0.7 * appearance.height;

        // Draw body based on species shape
        this.graphics.fillStyle(color, 0.6 * flickerIntensity);

        if (appearance.bodyShape === 'slender') {
            // Slender, elongated (smelt, cisco)
            this.graphics.fillEllipse(this.x, this.y, bodyLength * 1.2, bodyHeight * 0.6);
        } else if (appearance.bodyShape === 'deep') {
            // Deep-bodied (alewife, perch)
            this.graphics.fillEllipse(this.x, this.y, bodyLength, bodyHeight * 1.1);
        } else if (appearance.bodyShape === 'bottom') {
            // Bottom-dwelling (sculpin) - flattened
            this.graphics.fillEllipse(this.x, this.y, bodyLength * 0.9, bodyHeight * 0.5);
        } else {
            // Default streamlined shape
            this.graphics.fillEllipse(this.x, this.y, bodyLength, bodyHeight);
        }

        // Brighter center dot
        this.graphics.fillStyle(color, 0.9 * flickerIntensity);
        this.graphics.fillCircle(this.x, this.y, bodySize * 0.4);

        // Species-specific features
        this.renderSpeciesFeatures(bodySize, color, flickerIntensity, appearance);

        // Occasional flash (like light reflecting off scales on sonar)
        if (Math.random() < 0.05) {
            this.graphics.lineStyle(1, color, 0.8);
            this.graphics.strokeCircle(this.x, this.y, bodySize * 2);
        }
    }

    renderSpeciesFeatures(bodySize, color, flickerIntensity, appearance) {
        // Render species-specific visual features

        // Yellow Perch - vertical bars
        if (this.species === 'yellow_perch' && appearance.features.includes('vertical_bars')) {
            const barCount = appearance.barCount || 7;
            const barColor = 0x2a3a1a; // dark bars
            this.graphics.fillStyle(barColor, 0.5 * flickerIntensity);

            for (let i = 0; i < barCount; i++) {
                const barX = this.x - bodySize + (i * bodySize * 0.4);
                this.graphics.fillRect(
                    barX,
                    this.y - bodySize * 0.6,
                    bodySize * 0.12,
                    bodySize * 1.2
                );
            }

            // Orange fins
            if (appearance.finColor) {
                this.graphics.fillStyle(appearance.finColor, 0.6 * flickerIntensity);
                this.graphics.fillCircle(this.x, this.y + bodySize * 0.5, bodySize * 0.3);
            }
        }

        // Alewife - dark gill spot
        if (this.species === 'alewife' && appearance.features.includes('dark_gill_spot')) {
            this.graphics.fillStyle(0x2a3a4a, 0.7 * flickerIntensity);
            this.graphics.fillCircle(this.x - bodySize * 0.5, this.y - bodySize * 0.2, bodySize * 0.2);
        }

        // Smelt, Cisco - iridescent sheen
        if (appearance.features.includes('iridescent_sheen')) {
            const iridColor = this.species === 'rainbow_smelt' ? 0xffccff : 0xccddff;
            this.graphics.fillStyle(iridColor, 0.3 * flickerIntensity);
            this.graphics.fillCircle(this.x, this.y, bodySize * 0.6);
        }

        // Sculpin - camouflage pattern
        if (this.species === 'sculpin' && appearance.features.includes('camouflage_pattern')) {
            // Random mottled spots
            for (let i = 0; i < 3; i++) {
                const spotX = this.x + Utils.randomBetween(-bodySize * 0.5, bodySize * 0.5);
                const spotY = this.y + Utils.randomBetween(-bodySize * 0.3, bodySize * 0.3);
                this.graphics.fillStyle(0x3a4a2a, 0.5 * flickerIntensity);
                this.graphics.fillCircle(spotX, spotY, bodySize * 0.15);
            }
        }
    }

    consume() {
        this.consumed = true;
        this.visible = false;
    }

    getPosition() {
        return { x: this.x, y: this.y, depth: this.depth };
    }

    destroy() {
        if (this.graphics) {
            this.graphics.destroy();
        }
    }
}

export default Baitfish;<|MERGE_RESOLUTION|>--- conflicted
+++ resolved
@@ -3,11 +3,7 @@
 import { getBaitfishSpecies } from '../config/SpeciesData.js';
 
 export class Baitfish {
-<<<<<<< HEAD
-    constructor(scene, x, y, cloudId, speciesType = 'alewife') {
-=======
-    constructor(scene, worldX, y, cloudId) {
->>>>>>> 4e0e0096
+    constructor(scene, worldX, y, cloudId, speciesType = 'alewife') {
         this.scene = scene;
         this.worldX = worldX; // World X coordinate (like fish)
         this.x = worldX; // Screen X coordinate (calculated in update)
