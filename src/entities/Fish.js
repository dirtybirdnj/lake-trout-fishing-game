--- conflicted
+++ resolved
@@ -13,12 +13,8 @@
 export class Fish {
     constructor(scene, x, y, size = 'MEDIUM', species = 'lake_trout') {
         this.scene = scene;
-<<<<<<< HEAD
-        this._speciesName = species; // Store internally (model will have its own)
-=======
         // Store species name internally (not as property, since we have a getter)
         this._speciesName = species;
->>>>>>> 3a296611
 
         // Detect if this is a baitfish species
         this.isBaitfish = BAITFISH_SPECIES.hasOwnProperty(species);
