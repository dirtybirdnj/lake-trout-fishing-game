#!/usr/bin/env node

/**
 * Build script for Wolfpack - Lake Champlain Fishing Game
 * Creates a production-ready distribution in the dist/ folder
 */

const fs = require('fs');
const path = require('path');
const { execSync } = require('child_process');

const BUILD_DIR = 'dist';
const ELECTRON_BUILD_DIR = 'electron-dist';
const PACKAGE_JSON = require('./package.json');
const ITCH_ZIP_FILE = `wolfpack-itch-dist-v${PACKAGE_JSON.version}.zip`;
const STEAM_ZIP_FILE = `wolfpack-steam-dist-v${PACKAGE_JSON.version}.zip`;

// ANSI color codes for terminal output
const colors = {
  reset: '\x1b[0m',
  bright: '\x1b[1m',
  green: '\x1b[32m',
  yellow: '\x1b[33m',
  blue: '\x1b[34m',
  red: '\x1b[31m'
};

function log(message, color = colors.reset) {
  console.log(`${color}${message}${colors.reset}`);
}

function logStep(message) {
  log(`\n▶ ${message}`, colors.blue + colors.bright);
}

function logSuccess(message) {
  log(`✓ ${message}`, colors.green);
}

function logWarning(message) {
  log(`⚠ ${message}`, colors.yellow);
}

function logError(message) {
  log(`✗ ${message}`, colors.red);
}

// Recursively copy directory
function copyDir(src, dest) {
  if (!fs.existsSync(src)) {
    logWarning(`Source directory not found: ${src}`);
    return;
  }

  fs.mkdirSync(dest, { recursive: true });

  const entries = fs.readdirSync(src, { withFileTypes: true });

  for (let entry of entries) {
    const srcPath = path.join(src, entry.name);
    const destPath = path.join(dest, entry.name);

    if (entry.isDirectory()) {
      copyDir(srcPath, destPath);
    } else {
      fs.copyFileSync(srcPath, destPath);
    }
  }
}

// Copy a single file
function copyFile(src, dest) {
  if (!fs.existsSync(src)) {
    logWarning(`Source file not found: ${src}`);
    return;
  }

  const destDir = path.dirname(dest);
  if (!fs.existsSync(destDir)) {
    fs.mkdirSync(destDir, { recursive: true });
  }

  fs.copyFileSync(src, dest);
}

// Generate version.json and commits.txt from main branch
function generateVersionFiles() {
  logStep('Generating version files from main branch...');

  try {
    // Fetch latest from origin to ensure we have up-to-date main
    execSync('git fetch origin main', { encoding: 'utf-8', stdio: 'pipe' });

    // Get latest commit hash from origin/main branch (short format)
    const commitHash = execSync('git rev-parse --short origin/main', { encoding: 'utf-8' }).trim();

    // Get commit date
    const commitDate = execSync('git log origin/main -1 --format=%cd --date=short', { encoding: 'utf-8' }).trim();

    // Get commit message
    const commitMsg = execSync('git log origin/main -1 --format=%s', { encoding: 'utf-8' }).trim();

    // Create version.json
    const versionData = {
      version: PACKAGE_JSON.version,
      commit: commitHash,
      date: commitDate,
      description: commitMsg
    };

    fs.writeFileSync('version.json', JSON.stringify(versionData, null, 2) + '\n');
    logSuccess(`Generated version.json (v${PACKAGE_JSON.version} @ ${commitHash})`);

    // Generate commits.txt with last 50 commits from origin/main
    const commits = execSync('git log origin/main -50 --format="%h - %cd - %s" --date=short', { encoding: 'utf-8' }).trim();
    fs.writeFileSync('commits.txt', commits + '\n');
    logSuccess('Generated commits.txt from origin/main branch');

  } catch (error) {
    logWarning(`Failed to generate version files: ${error.message}`);
    logWarning('Build will continue with existing version files if available');
  }
}

// Clean dist directory
function cleanDist() {
  logStep('Cleaning dist directory...');

  if (fs.existsSync(BUILD_DIR)) {
    fs.rmSync(BUILD_DIR, { recursive: true, force: true });
    logSuccess('Cleaned existing dist directory');
  }

  fs.mkdirSync(BUILD_DIR, { recursive: true });
  logSuccess('Created fresh dist directory');
}

// Copy source files
function copySources() {
  logStep('Copying source files...');

  // Copy src directory
  copyDir('src', path.join(BUILD_DIR, 'src'));
  logSuccess('Copied src/ directory');

  // Copy assets directory
  if (fs.existsSync('assets')) {
    copyDir('assets', path.join(BUILD_DIR, 'assets'));
    logSuccess('Copied assets/ directory');
  }

  // Copy main HTML file
  copyFile('index.html', path.join(BUILD_DIR, 'index.html'));
  logSuccess('Copied index.html');

  // Copy version info if it exists
  if (fs.existsSync('version.json')) {
    copyFile('version.json', path.join(BUILD_DIR, 'version.json'));
    logSuccess('Copied version.json');
  }

  // Copy commit log if it exists
  if (fs.existsSync('commits.txt')) {
    copyFile('commits.txt', path.join(BUILD_DIR, 'commits.txt'));
    logSuccess('Copied commits.txt');
  }
}

// Create build info file
function createBuildInfo() {
  logStep('Creating build information...');

  const buildInfo = {
    buildDate: new Date().toISOString(),
    buildVersion: require('./package.json').version,
    gameName: 'Wolfpack - Lake Champlain Fishing Game',
    platform: 'web',
    phaserVersion: '3.80.1'
  };

  fs.writeFileSync(
    path.join(BUILD_DIR, 'build-info.json'),
    JSON.stringify(buildInfo, null, 2)
  );

  logSuccess('Created build-info.json');
}

// Create README for distribution
function createDistReadme() {
  logStep('Creating distribution README...');

  const readme = `# Wolfpack - Lake Champlain Fishing Game

## Distribution Package

This is a production-ready build of Wolfpack.

### Contents

- \`index.html\` - Main game file (open this in a browser)
- \`src/\` - Game source code
- \`assets/\` - Game assets (images, sounds, etc.)
- \`version.json\` - Version information
- \`commits.txt\` - Git commit history
- \`build-info.json\` - Build metadata

### How to Run Locally

1. Open \`index.html\` in a modern web browser
2. Or use a local web server:
   \`\`\`bash
   # Using Python 3
   python3 -m http.server 8080

   # Using Node.js http-server
   npx http-server . -p 8080
   \`\`\`
3. Navigate to http://localhost:8080

### How to Deploy

#### Itch.io
1. Compress this entire folder as a ZIP file
2. Upload to itch.io as an HTML5 game
3. Set \`index.html\` as the main file

#### Your Own Server
Upload all files to your web server maintaining the directory structure.

### Browser Requirements

- Modern browser with WebGL support
- JavaScript enabled
- Gamepad API support (optional, for controller input)

### Controls

- Keyboard: Arrow keys, Space, R
- Gamepad: PS4, Xbox, 8BitDo controllers supported

### Links

- Repository: https://github.com/dirtybirdnj/lake-trout-fishing-game

Built on ${new Date().toISOString().split('T')[0]}
`;

  fs.writeFileSync(path.join(BUILD_DIR, 'README.txt'), readme);
  logSuccess('Created README.txt');
}

// Create ZIP archive for itch.io
function createItchZipArchive() {
  logStep('Creating itch.io distribution ZIP...');

  // Remove existing zip if it exists
  if (fs.existsSync(ITCH_ZIP_FILE)) {
    fs.unlinkSync(ITCH_ZIP_FILE);
    logSuccess('Removed existing ZIP file');
  }

  try {
    // Create zip with contents of dist/ folder (not the folder itself)
    // Using -r for recursive, -q for quiet, and specifying the dist/* contents
    execSync(`cd ${BUILD_DIR} && zip -r ../${ITCH_ZIP_FILE} . -q`, { stdio: 'inherit' });

    const zipStats = fs.statSync(ITCH_ZIP_FILE);
    logSuccess(`Created ${ITCH_ZIP_FILE} (${formatBytes(zipStats.size)})`);

    return zipStats.size;
  } catch (error) {
    logError(`Failed to create ZIP: ${error.message}`);
    logWarning('You can manually create the ZIP with: cd dist && zip -r ../wolfpack-itch-dist.zip .');
    return 0;
  }
}

// Build Electron app for Steam
function buildElectronApp() {
  logStep('Building Electron app for Steam...');

  try {
    // Run electron-builder to package the app
    execSync('npm run package:electron', { stdio: 'inherit' });
    logSuccess('Electron app built successfully');
    return true;
  } catch (error) {
    logError(`Failed to build Electron app: ${error.message}`);
    logWarning('Skipping Steam distribution. Make sure electron and electron-builder are installed.');
    return false;
  }
}

// Create ZIP archive for Steam
function createSteamZipArchive() {
  logStep('Creating Steam distribution ZIP...');

  if (!fs.existsSync(ELECTRON_BUILD_DIR)) {
    logWarning('Electron build directory not found. Skipping Steam ZIP creation.');
    return 0;
  }

  // Remove existing zip if it exists
  if (fs.existsSync(STEAM_ZIP_FILE)) {
    fs.unlinkSync(STEAM_ZIP_FILE);
    logSuccess('Removed existing Steam ZIP file');
  }

  try {
    // Create zip with contents of electron-dist/ folder
    // This will include win-unpacked, mac, and linux builds
    execSync(`cd ${ELECTRON_BUILD_DIR} && zip -r ../${STEAM_ZIP_FILE} . -q`, { stdio: 'inherit' });

    const zipStats = fs.statSync(STEAM_ZIP_FILE);
    logSuccess(`Created ${STEAM_ZIP_FILE} (${formatBytes(zipStats.size)})`);

    return zipStats.size;
  } catch (error) {
    logError(`Failed to create Steam ZIP: ${error.message}`);
    logWarning('You can manually create the ZIP with: cd electron-dist && zip -r ../wolfpack-steam-dist.zip .');
    return 0;
  }
}

// Get directory size
function getDirSize(dirPath) {
  let size = 0;

  if (!fs.existsSync(dirPath)) return 0;

  const entries = fs.readdirSync(dirPath, { withFileTypes: true });

  for (let entry of entries) {
    const fullPath = path.join(dirPath, entry.name);

    if (entry.isDirectory()) {
      size += getDirSize(fullPath);
    } else {
      size += fs.statSync(fullPath).size;
    }
  }

  return size;
}

// Format bytes to human readable
function formatBytes(bytes) {
  if (bytes === 0) return '0 Bytes';

  const k = 1024;
  const sizes = ['Bytes', 'KB', 'MB', 'GB'];
  const i = Math.floor(Math.log(bytes) / Math.log(k));

  return parseFloat((bytes / Math.pow(k, i)).toFixed(2)) + ' ' + sizes[i];
}

// Count files in directory
function countFiles(dirPath) {
  let count = 0;

  if (!fs.existsSync(dirPath)) return 0;

  const entries = fs.readdirSync(dirPath, { withFileTypes: true });

  for (let entry of entries) {
    const fullPath = path.join(dirPath, entry.name);

    if (entry.isDirectory()) {
      count += countFiles(fullPath);
    } else {
      count++;
    }
  }

  return count;
}

// Print build summary
function printSummary(itchZipSize = 0, steamZipSize = 0) {
  logStep('Build Summary');

  const distSize = getDirSize(BUILD_DIR);
  const fileCount = countFiles(BUILD_DIR);

  log('\n┌──────────────────────────────────────────────┐', colors.bright);
  log('│  WOLFPACK BUILD COMPLETE                     │', colors.green + colors.bright);
  log('├──────────────────────────────────────────────┤', colors.bright);
  log(`│  Web Output:  ${BUILD_DIR}/                         │`, colors.bright);
  log(`│  Files:       ${fileCount.toString().padEnd(31)} │`, colors.bright);
  log(`│  Size:        ${formatBytes(distSize).padEnd(31)} │`, colors.bright);

  if (itchZipSize > 0) {
    log('├──────────────────────────────────────────────┤', colors.bright);
    log('│  ITCH.IO DISTRIBUTION                        │', colors.bright);
    log(`│  File:  ${ITCH_ZIP_FILE.padEnd(36)} │`, colors.bright);
    log(`│  Size:  ${formatBytes(itchZipSize).padEnd(36)} │`, colors.bright);
  }

  if (steamZipSize > 0) {
    log('├──────────────────────────────────────────────┤', colors.bright);
    log('│  STEAM DISTRIBUTION                          │', colors.bright);
    log(`│  File:  ${STEAM_ZIP_FILE.padEnd(36)} │`, colors.bright);
    log(`│  Size:  ${formatBytes(steamZipSize).padEnd(36)} │`, colors.bright);
  }

  log('└──────────────────────────────────────────────┘\n', colors.bright);

  log('Next steps:', colors.yellow + colors.bright);
  log('  • Test locally:      npm run preview');
  log('  • Test Electron:     npm run electron');

  if (itchZipSize > 0) {
    log(`  • Upload to itch.io: ${ITCH_ZIP_FILE}`);
  }
  if (steamZipSize > 0) {
    log(`  • Upload to Steam:   ${STEAM_ZIP_FILE}`);
  }

  log('\nFor publishing instructions:', colors.blue);
  log('  • Itch.io: Read PUBLISH_ITCH.md');
  log('  • Steam:   Check Steamworks partner portal\n');
}

// Main build function
async function build() {
  log('\n╔════════════════════════════════════════════╗', colors.bright);
  log('║  WOLFPACK - Production Build               ║', colors.blue + colors.bright);
  log('╚════════════════════════════════════════════╝\n', colors.bright);

  try {
<<<<<<< HEAD
    generateVersionFiles();
=======
    // Build web version
>>>>>>> 75e08725
    cleanDist();
    copySources();
    createBuildInfo();
    createDistReadme();
    const itchZipSize = createItchZipArchive();

    // Build Electron version for Steam
    let steamZipSize = 0;
    const electronBuilt = buildElectronApp();
    if (electronBuilt) {
      steamZipSize = createSteamZipArchive();
    }

    printSummary(itchZipSize, steamZipSize);

    process.exit(0);
  } catch (error) {
    logError(`\nBuild failed: ${error.message}`);
    console.error(error);
    process.exit(1);
  }
}

// Run build
build();<|MERGE_RESOLUTION|>--- conflicted
+++ resolved
@@ -429,11 +429,9 @@
   log('╚════════════════════════════════════════════╝\n', colors.bright);
 
   try {
-<<<<<<< HEAD
     generateVersionFiles();
-=======
+
     // Build web version
->>>>>>> 75e08725
     cleanDist();
     copySources();
     createBuildInfo();
