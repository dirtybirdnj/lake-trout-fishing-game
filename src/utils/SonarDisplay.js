--- conflicted
+++ resolved
@@ -62,16 +62,12 @@
         /**
          * Calculate pixels per foot based on actual max depth and current canvas height
          * This ensures the sonar display scales proportionally
-         * Water column height = CANVAS_HEIGHT - LAKE_BOTTOM_RESERVE_PX (96px for brown bottom)
+         * Water column height = canvasHeight - LAKE_BOTTOM_RESERVE_PX (96px for brown bottom)
          * @returns {number} Pixels per foot of depth
          */
         const maxDepth = this.getActualMaxDepth();
-<<<<<<< HEAD
-        const waterColumnHeight = GameConfig.CANVAS_HEIGHT - GameConfig.LAKE_BOTTOM_RESERVE_PX;
+        const waterColumnHeight = this.canvasHeight - GameConfig.LAKE_BOTTOM_RESERVE_PX;
         return waterColumnHeight / maxDepth;
-=======
-        return this.canvasHeight / maxDepth;
->>>>>>> 9534c702
     }
     
     initNoiseParticles() {
@@ -88,10 +84,10 @@
     
     generateBottomProfile() {
         // Generate a realistic lakebed profile at fixed Y position
-        // Bottom is rendered at CANVAS_HEIGHT - LAKE_BOTTOM_RESERVE_PX (96px from bottom)
+        // Bottom is rendered at canvasHeight - LAKE_BOTTOM_RESERVE_PX (96px from bottom)
         // This ensures the water column fills the screen and bottom area is exactly 96 pixels
         const profile = [];
-        const baseBottomY = GameConfig.CANVAS_HEIGHT - GameConfig.LAKE_BOTTOM_RESERVE_PX;
+        const baseBottomY = this.canvasHeight - GameConfig.LAKE_BOTTOM_RESERVE_PX;
         let yOffset = 0; // Variation in bottom contour
 
         for (let x = 0; x < this.canvasWidth + 200; x += 20) {
@@ -103,15 +99,9 @@
 
             // Occasional structure (rocks, logs)
             if (Math.random() < 0.1) {
-<<<<<<< HEAD
                 profile.push({ x: x, y: bottomY, type: 'structure' });
             } else {
                 profile.push({ x: x, y: bottomY, type: 'normal' });
-=======
-                profile.push({ x: x, y: depth * this.getDepthScale(), type: 'structure' });
-            } else {
-                profile.push({ x: x, y: depth * this.getDepthScale(), type: 'normal' });
->>>>>>> 9534c702
             }
         }
 
@@ -206,14 +196,9 @@
         this.graphics.fillRect(0, midY, this.canvasWidth, midHeight);
 
         // Bottom zone - slight gray tint
-<<<<<<< HEAD
         const bottomY = zones.BOTTOM.min * depthScale;
-        const waterColumnBottom = GameConfig.CANVAS_HEIGHT - GameConfig.LAKE_BOTTOM_RESERVE_PX;
+        const waterColumnBottom = this.canvasHeight - GameConfig.LAKE_BOTTOM_RESERVE_PX;
         const bottomHeight = waterColumnBottom - bottomY;
-=======
-        const bottomY = zones.BOTTOM.min * GameConfig.DEPTH_SCALE;
-        const bottomHeight = this.canvasHeight - bottomY;
->>>>>>> 9534c702
         this.graphics.fillStyle(0x888888, 0.02);
         this.graphics.fillRect(0, bottomY, this.canvasWidth, bottomHeight);
 
@@ -233,18 +218,12 @@
         }
 
         // Horizontal lines (static - depth markers) using actual water depth
-<<<<<<< HEAD
         const maxDepth = this.getActualMaxDepth();
         const depthScale = this.getDepthScale();
-        const waterColumnBottom = GameConfig.CANVAS_HEIGHT - GameConfig.LAKE_BOTTOM_RESERVE_PX;
+        const waterColumnBottom = this.canvasHeight - GameConfig.LAKE_BOTTOM_RESERVE_PX;
 
         for (let y = 0; y < waterColumnBottom; y += GameConfig.GRID_SIZE * 2) {
             const depth = y / depthScale;
-=======
-        const maxDepth = this.scene.maxDepth || GameConfig.MAX_DEPTH;
-        for (let y = 0; y < this.canvasHeight; y += GameConfig.GRID_SIZE * 2) {
-            const depth = y / GameConfig.DEPTH_SCALE;
->>>>>>> 9534c702
             if (depth <= maxDepth) {
                 this.graphics.lineStyle(1, GameConfig.COLOR_GRID, 0.15);
                 this.graphics.lineBetween(0, y, this.canvasWidth, y);
@@ -370,13 +349,8 @@
         for (let i = 0; i < lakeBedProfile.length; i++) {
             const point = lakeBedProfile[i];
             const offsetFromPlayer = point.x - playerWorldX;
-<<<<<<< HEAD
-            const screenX = (GameConfig.CANVAS_WIDTH / 2) + offsetFromPlayer;
+            const screenX = (this.canvasWidth / 2) + offsetFromPlayer;
             const screenY = point.depth * depthScale;
-=======
-            const screenX = (this.canvasWidth / 2) + offsetFromPlayer;
-            const screenY = point.depth * GameConfig.DEPTH_SCALE;
->>>>>>> 9534c702
 
             if (screenX >= -50 && screenX <= this.canvasWidth + 50) {
                 visiblePoints.push({ x: screenX, y: screenY });
@@ -449,24 +423,17 @@
         // Display range is calculated in GameScene to show appropriate depth window
         const maxDepth = this.getActualMaxDepth();
         const depthScale = this.getDepthScale();
-        const waterColumnBottom = GameConfig.CANVAS_HEIGHT - GameConfig.LAKE_BOTTOM_RESERVE_PX;
+        const waterColumnBottom = this.canvasHeight - GameConfig.LAKE_BOTTOM_RESERVE_PX;
         const textStyle = {
             fontSize: '10px',
             fontFamily: 'Courier New',
             color: '#00ff00'
         };
 
-<<<<<<< HEAD
         // Create markers at 25ft intervals throughout the water column
         for (let depth = 0; depth <= maxDepth; depth += 25) {
             const y = depth * depthScale;
             if (y <= waterColumnBottom - 10) {
-=======
-        // Create markers at 25ft intervals throughout the display range
-        for (let depth = 0; depth <= displayRange; depth += 25) {
-            const y = depth * GameConfig.DEPTH_SCALE;
-            if (y <= this.canvasHeight - 20) {
->>>>>>> 9534c702
                 const text = this.scene.add.text(5, y - 6, depth + 'ft', textStyle);
                 text.setAlpha(0.7);
                 text.setDepth(100); // Ensure depth markers are visible
@@ -566,7 +533,6 @@
         });
     }
 
-<<<<<<< HEAD
     drawDebugBoundaries() {
         // Draw visual debug boundaries to show fish movement constraints
         const maxDepth = this.getActualMaxDepth();
@@ -576,7 +542,7 @@
         // Minimum Y for baitfish (0.25 feet from surface)
         const baitfishMinY = 0.25 * depthScale;
         this.graphics.lineStyle(3, 0xff0000, 0.8); // RED line - baitfish minimum
-        this.graphics.lineBetween(0, baitfishMinY, GameConfig.CANVAS_WIDTH, baitfishMinY);
+        this.graphics.lineBetween(0, baitfishMinY, this.canvasWidth, baitfishMinY);
 
         // Add label for baitfish minimum
         const baitfishMinLabel = this.scene.add.text(10, baitfishMinY + 5, 'BAITFISH MIN (0.25ft)', {
@@ -687,7 +653,8 @@
             legendItem.setDepth(1000);
             this.scene.time.delayedCall(50, () => legendItem.destroy());
         });
-=======
+    }
+
     handleResize(gameSize) {
         // Update cached dimensions when window resizes
         this.canvasWidth = gameSize.width;
@@ -701,7 +668,6 @@
         this.initNoiseParticles();
 
         console.log(`📐 SonarDisplay resized to: ${gameSize.width}x${gameSize.height}`);
->>>>>>> 9534c702
     }
 
     destroy() {
