--- conflicted
+++ resolved
@@ -4,11 +4,7 @@
 import { getBaitfishSpecies } from '../config/SpeciesData.js';
 
 export class BaitfishCloud {
-<<<<<<< HEAD
-    constructor(scene, x, y, count, speciesType = 'alewife') {
-=======
-    constructor(scene, worldX, y, count) {
->>>>>>> 4e0e0096
+    constructor(scene, worldX, y, count, speciesType = 'alewife') {
         this.scene = scene;
         this.id = `cloud_${Date.now()}_${Math.random()}`;
         this.worldX = worldX; // World X coordinate (like fish)
