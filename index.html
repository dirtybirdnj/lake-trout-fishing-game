<!DOCTYPE html>
<html lang="en" data-theme="dark">
<head>
    <meta charset="UTF-8">
    <meta name="viewport" content="width=device-width, initial-scale=1.0">
    <title>Wolfpack - Lake Champlain Ice Fishing</title>
    <style>
        :root[data-theme="dark"] {
            --bg-gradient-1: #1a2332;
            --bg-gradient-2: #0d1117;
            --text-primary: #00ff00;
            --text-secondary: #88ff88;
            --text-muted: #666;
            --border-primary: #00ff00;
            --border-secondary: #00aaff;
            --border-warning: #ffaa00;
            --panel-bg: rgba(0, 0, 0, 0.7);
            --panel-bg-alt: rgba(20, 20, 50, 0.9);
            --button-bg: #00ff00;
            --button-text: #000;
            --shadow-color: rgba(0, 255, 0, 0.3);
            --key-bg: #00ff00;
            --key-text: #000;
        }

        :root[data-theme="light"] {
            --bg-gradient-1: #e8f4f8;
            --bg-gradient-2: #d0e8f0;
            --text-primary: #006400;
            --text-secondary: #008000;
            --text-muted: #999;
            --border-primary: #008000;
            --border-secondary: #0066cc;
            --border-warning: #ff8800;
            --panel-bg: rgba(255, 255, 255, 0.9);
            --panel-bg-alt: rgba(240, 248, 255, 0.95);
            --button-bg: #008000;
            --button-text: #fff;
            --shadow-color: rgba(0, 100, 0, 0.2);
            --key-bg: #008000;
            --key-text: #fff;
        }

        * {
            box-sizing: border-box;
        }

        body {
            margin: 0;
            padding: 20px;
            height: 100vh;
            background: linear-gradient(135deg, var(--bg-gradient-1) 0%, var(--bg-gradient-2) 100%);
            font-family: 'Courier New', monospace;
            color: var(--text-primary);
            overflow: hidden;
        }


        #main-layout {
            display: grid;
            grid-template-columns: 1fr 320px;
            grid-template-rows: auto 1fr;
            gap: 15px;
            max-width: 1900px;
            margin: 0 auto;
            align-items: start;
        }

        #right-panel {
            display: flex;
            flex-direction: column;
            gap: 12px;
            grid-column: 2;
            grid-row: 1 / 3;
        }

        #right-panel .panel.warning {
            height: 650px;
            display: flex;
            flex-direction: column;
        }

        #top-bar-container {
            grid-column: 1;
            grid-row: 1;
        }

        #game-info-panel {
            width: 100%;
        }

        #gamepad-icon.keyboard-mode {
            opacity: 0.3;
        }

        #gamepad-icon:hover,
        #book-icon:hover {
            transform: scale(1.1);
        }

        #gamepad-connection-indicator.connected {
            display: block !important;
        }

        #game-container {
            border: 2px solid var(--border-primary);
            box-shadow: 0 0 20px var(--shadow-color);
            position: relative;
            margin: 0 auto;
            grid-column: 1;
            grid-row: 2;
        }

        .controller-status-hidden {
            display: none !important;
        }

        .panel {
            padding: 12px;
            background: var(--panel-bg);
            border: 2px solid var(--border-primary);
            border-radius: 8px;
            font-size: 11px;
            line-height: 1.5;
        }

        .panel.secondary {
            border-color: var(--border-secondary);
        }

        .panel.warning {
            border-color: var(--border-warning);
        }

        .panel h3 {
            margin: 0 0 8px 0;
            color: var(--text-primary);
            font-size: 13px;
        }

        .panel.secondary h3 {
            color: var(--border-secondary);
        }

        .panel.warning h3 {
            color: var(--border-warning);
        }

        .control-item {
            display: flex;
            justify-content: space-between;
            margin: 3px 0;
            gap: 8px;
            font-size: 10px;
        }

        .control-item > span:first-child {
            flex-shrink: 0;
        }

        .control-item > span:last-child {
            text-align: right;
        }

        .key {
            background: var(--key-bg);
            color: var(--key-text);
            padding: 1px 6px;
            border-radius: 3px;
            font-weight: bold;
            margin-right: 4px;
            display: inline-block;
            white-space: nowrap;
            font-size: 9px;
        }

        .dev-btn {
            background: var(--button-bg);
            color: var(--button-text);
            border: none;
            padding: 8px 12px;
            margin: 2px;
            border-radius: 3px;
            font-family: 'Courier New', monospace;
            font-weight: bold;
            font-size: 11px;
            cursor: pointer;
            transition: all 0.2s;
            width: 100%;
        }

        .dev-btn:hover:not(:disabled) {
            opacity: 0.8;
            transform: scale(1.02);
        }

        .dev-btn:active:not(:disabled) {
            transform: scale(0.98);
        }

        .dev-btn:disabled {
            opacity: 0.5;
            cursor: not-allowed;
        }

        .dev-btn.secondary {
            background: var(--border-secondary);
        }

        .dev-btn.warning {
            background: var(--border-warning);
        }

        #fish-status-container {
            flex: 1;
            overflow-y: auto;
            font-size: 10px;
            line-height: 1.4;
            min-height: 0;
        }

        .status-value {
            font-weight: bold;
        }

        .status-connected {
            color: var(--text-primary);
        }

        .status-disconnected {
            color: #ff6666;
        }

        /* Hide help text by default when in a hidden state */
        #controller-help.hidden {
            display: none !important;
        }

        /* Collapsible sections */
        .collapsible-header {
            cursor: pointer;
            user-select: none;
            display: flex;
            justify-content: space-between;
            align-items: center;
        }

        .collapsible-header:hover {
            opacity: 0.8;
        }

        .collapsible-toggle {
            font-size: 12px;
            transition: transform 0.2s;
        }

        .collapsible-toggle.collapsed {
            transform: rotate(-90deg);
        }

        .collapsible-content {
            max-height: 1000px;
            overflow: hidden;
            transition: max-height 0.3s ease-out;
        }

        .collapsible-content.collapsed {
            max-height: 0;
        }

        /* Responsive */
        @media (max-width: 1600px) {
            #main-layout {
                grid-template-columns: 1fr 280px;
            }
        }

        @media (max-width: 1200px) {
            #main-layout {
                grid-template-columns: 1fr;
                max-width: 900px;
            }

            #game-container {
                order: 1;
            }

            #right-panel {
                order: 2;
            }
        }

        /* Scrollbar styling for dark theme */
        :root[data-theme="dark"] #fish-status-container::-webkit-scrollbar,
        :root[data-theme="dark"] #fish-status-container div::-webkit-scrollbar {
            width: 6px;
        }

        :root[data-theme="dark"] #fish-status-container::-webkit-scrollbar-track,
        :root[data-theme="dark"] #fish-status-container div::-webkit-scrollbar-track {
            background: rgba(0, 0, 0, 0.3);
        }

        :root[data-theme="dark"] #fish-status-container::-webkit-scrollbar-thumb,
        :root[data-theme="dark"] #fish-status-container div::-webkit-scrollbar-thumb {
            background: var(--border-primary);
            border-radius: 3px;
        }

        /* Scrollbar styling for light theme */
        :root[data-theme="light"] #fish-status-container::-webkit-scrollbar,
        :root[data-theme="light"] #fish-status-container div::-webkit-scrollbar {
            width: 6px;
        }

        :root[data-theme="light"] #fish-status-container::-webkit-scrollbar-track,
        :root[data-theme="light"] #fish-status-container div::-webkit-scrollbar-track {
            background: rgba(0, 0, 0, 0.1);
        }

        :root[data-theme="light"] #fish-status-container::-webkit-scrollbar-thumb,
        :root[data-theme="light"] #fish-status-container div::-webkit-scrollbar-thumb {
            background: var(--border-primary);
            border-radius: 3px;
        }
    </style>
</head>
<body>
    <div id="main-layout">
        <!-- Top Bar Container (Game Info Panel with integrated icons) -->
        <div id="top-bar-container">
            <!-- Game Info Panel -->
            <div id="game-info-panel" class="panel">
<<<<<<< HEAD
                <div style="display: grid; grid-template-columns: repeat(10, 1fr); gap: 8px; font-size: 10px;">
=======
                <div style="display: grid; grid-template-columns: repeat(9, 1fr) auto auto; gap: 8px; font-size: 10px; align-items: center;">
>>>>>>> 1a60b87f
                    <div>
                        <div style="color: var(--text-muted); font-size: 8px;">SCORE</div>
                        <div style="font-weight: bold; color: var(--text-primary); font-size: 11px;"><span id="ui-score">0</span></div>
                    </div>
                    <div>
                        <div style="color: var(--text-muted); font-size: 8px;">CAUGHT/LOST</div>
                        <div style="font-weight: bold; font-size: 11px;"><span id="ui-caught" style="color: var(--text-primary);">0</span>/<span id="ui-lost" style="color: #ff6666;">0</span></div>
                    </div>
                    <div>
                        <div style="color: var(--text-muted); font-size: 8px;">DEPTH</div>
                        <div style="font-weight: bold; color: var(--border-secondary); font-size: 11px;"><span id="ui-depth">0</span>ft</div>
                    </div>
                    <div>
                        <div style="color: var(--text-muted); font-size: 8px;">SPEED</div>
                        <div style="font-weight: bold; color: var(--text-primary); font-size: 11px;"><span id="ui-speed">2.0</span></div>
                    </div>
                    <div>
                        <div style="color: var(--text-muted); font-size: 8px;">DROP</div>
                        <div style="display: flex; align-items: center; gap: 3px;">
                            <div style="flex: 1; height: 10px; background: rgba(0, 0, 0, 0.5); border: 1px solid var(--text-muted); border-radius: 2px; position: relative; overflow: hidden; min-width: 40px;">
                                <div id="drop-speed-fill" style="position: absolute; right: 0; top: 0; bottom: 0; width: 0%; background: linear-gradient(90deg, #ff6600 0%, #ffff00 50%, #00ff00 100%); transition: width 0.05s linear;"></div>
                            </div>
                            <div style="color: var(--text-primary); font-size: 9px; font-weight: bold; min-width: 22px;">
                                <span id="drop-speed-percent">0</span>%
                            </div>
                        </div>
                    </div>
                    <div>
                        <div style="color: var(--text-muted); font-size: 8px;">REEL</div>
                        <div style="display: flex; align-items: center; gap: 3px;">
                            <div style="flex: 1; height: 10px; background: rgba(0, 0, 0, 0.5); border: 1px solid var(--text-muted); border-radius: 2px; position: relative; overflow: hidden; min-width: 40px;">
                                <div id="reel-speed-fill" style="position: absolute; left: 0; top: 0; bottom: 0; width: 0%; background: linear-gradient(90deg, #00ff00 0%, #ffff00 50%, #ff6600 100%); transition: width 0.05s linear;"></div>
                            </div>
                            <div style="color: var(--text-primary); font-size: 9px; font-weight: bold; min-width: 22px;">
                                <span id="reel-speed-percent">0</span>%
                            </div>
                        </div>
                    </div>
                    <div>
                        <div style="color: var(--text-muted); font-size: 8px;">TEMP</div>
                        <div style="font-weight: bold; color: var(--border-secondary); font-size: 11px;"><span id="ui-temp">40</span>°F</div>
                    </div>
                    <div>
                        <div style="color: var(--text-muted); font-size: 8px;">TIME</div>
                        <div style="font-weight: bold; color: var(--text-primary); font-size: 11px;"><span id="ui-time">0:00</span></div>
                    </div>
                    <!-- Kayak Tiredness (shown when in kayak mode) -->
                    <div id="ui-kayak-status" style="display: none;">
                        <div style="color: var(--text-muted); font-size: 8px;">STAMINA</div>
                        <div style="font-weight: bold; color: var(--text-primary); font-size: 11px;"><span id="ui-kayak-stamina">100</span>%</div>
                    </div>
                    <!-- Motorboat Gas (shown when in motorboat mode) -->
                    <div id="ui-boat-status" style="display: none;">
                        <div style="color: var(--text-muted); font-size: 8px;">FUEL</div>
                        <div style="font-weight: bold; color: var(--text-primary); font-size: 11px;"><span id="ui-boat-fuel">100</span>%</div>
                    </div>
                    <!-- Gamepad Icon (integrated into info bar) -->
                    <div id="gamepad-icon-container" style="position: relative;">
                        <div id="gamepad-icon" style="font-size: 24px; line-height: 1; cursor: pointer;">🎮</div>
                        <div id="gamepad-connection-indicator" style="position: absolute; bottom: 0; right: 0; width: 8px; height: 8px; background: #00ff00; border-radius: 50%; border: 2px solid var(--bg-gradient-1); display: none; box-shadow: 0 0 8px rgba(0, 255, 0, 0.8);"></div>
                    </div>
                    <!-- Book Icon (integrated into info bar) -->
                    <div id="book-icon-container" style="position: relative;">
                        <div id="book-icon" style="font-size: 24px; line-height: 1; cursor: pointer;">📖</div>
                    </div>
                </div>
            </div>
        </div>

        <!-- Center Panel (Game) -->
        <div id="game-container"></div>

        <!-- Version Display (overlays bottom-right of game) -->
        <div id="version-display" style="
            position: absolute;
            bottom: 5px;
            left: 50%;
            transform: translateX(-50%);
            font-family: 'Courier New', monospace;
            font-size: 9px;
            color: #888888;
            cursor: pointer;
            user-select: none;
            z-index: 100;
            padding: 3px 8px;
            background: rgba(0, 0, 0, 0.5);
            border-radius: 3px;
            border: 1px solid #444444;
            transition: all 0.2s;
        " title="Click to view commit history">
            <span id="version-hash">loading...</span>
        </div>

        <!-- Right Panel -->
        <div id="right-panel">
            <!-- Fish Status -->
            <div class="panel warning">
                <h3>🐟 FISH STATUS</h3>
                <div id="fish-status-container">
                    <div style="color: var(--text-muted); font-style: italic;">No fish spawned</div>
                </div>
            </div>
        </div>
    </div>

    <!-- Load Phaser from CDN -->
    <script src="https://cdn.jsdelivr.net/npm/phaser@3.80.1/dist/phaser.min.js"></script>

    <!-- Load game modules -->
    <script type="module" src="src/index.js"></script>

    <!-- Collapsible Section Controls -->
    <script>
        function toggleCollapse(contentId) {
            const content = document.getElementById(contentId);
            const toggle = document.getElementById(contentId.replace('-content', '-toggle'));

            if (content.classList.contains('collapsed')) {
                content.classList.remove('collapsed');
                toggle.classList.remove('collapsed');
                toggle.textContent = '▼';
            } else {
                content.classList.add('collapsed');
                toggle.classList.add('collapsed');
                toggle.textContent = '▶';
            }
        }
    </script>


    <!-- Initialize Gamepad Manager and Test Button -->
    <script type="module">
        import gamepadManager from './src/utils/GamepadManager.js';

        // Make gamepad manager globally available for Phaser scenes
        window.gamepadManager = gamepadManager;

        // Track keyboard usage
        let keyboardUsed = false;
        const gamepadIcon = document.getElementById('gamepad-icon');
        const gamepadConnectionIndicator = document.getElementById('gamepad-connection-indicator');

        // Detect keyboard input
        window.addEventListener('keydown', () => {
            if (!gamepadManager.isConnected()) {
                keyboardUsed = true;
                gamepadIcon.classList.add('keyboard-mode');
            }
        });

        // Update gamepad connection indicator
        function updateGamepadUI() {
            if (gamepadManager.isConnected()) {
                keyboardUsed = false;
                gamepadIcon.classList.remove('keyboard-mode');
                gamepadConnectionIndicator.classList.add('connected');
            } else {
                gamepadConnectionIndicator.classList.remove('connected');
                if (keyboardUsed) {
                    gamepadIcon.classList.add('keyboard-mode');
                }
            }
        }

        // Poll for gamepad connection status
        setInterval(updateGamepadUI, 500);

        // Function to show test controller overlay
        function showTestController() {
            const gamepad = gamepadManager.getGamepad();
            if (!gamepad) {
                alert('No controller connected!\n\nPlease connect a gamepad and press any button on it first.');
                return;
            }

            // Create test overlay
            const overlay = document.createElement('div');
            overlay.id = 'test-overlay';
            overlay.style.cssText = `
                position: fixed;
                top: 0;
                left: 0;
                width: 100%;
                height: 100%;
                background: rgba(0, 0, 0, 0.95);
                color: #00ff00;
                font-family: 'Courier New', monospace;
                display: flex;
                flex-direction: column;
                justify-content: center;
                align-items: center;
                z-index: 10000;
                padding: 40px;
                box-sizing: border-box;
            `;

            overlay.innerHTML = `
                <div style="max-width: 800px; width: 100%;">
                    <h2 style="text-align: center; color: #00aaff; margin-bottom: 20px;">🎮 CONTROLLER TEST MODE</h2>
                    <div style="background: rgba(0, 50, 100, 0.3); padding: 20px; border: 2px solid #00aaff; border-radius: 10px; margin-bottom: 20px;">
                        <div style="font-size: 14px; margin-bottom: 10px;">
                            <strong>Controller:</strong> <span id="test-controller-name">${gamepad.id}</span>
                        </div>
                        <div style="font-size: 12px; color: #888;">
                            Press any button or move any stick to see its state
                        </div>
                    </div>

                    <div style="display: grid; grid-template-columns: 1fr 1fr; gap: 20px; margin-bottom: 20px;">
                        <div style="background: rgba(0, 100, 0, 0.2); padding: 15px; border: 1px solid #00ff00; border-radius: 5px;">
                            <h3 style="margin: 0 0 10px 0; color: #ffff00;">BUTTONS</h3>
                            <div id="test-buttons" style="font-size: 11px; line-height: 1.8; font-family: monospace;"></div>
                        </div>

                        <div style="background: rgba(0, 100, 0, 0.2); padding: 15px; border: 1px solid #00ff00; border-radius: 5px;">
                            <h3 style="margin: 0 0 10px 0; color: #ffff00;">AXES (STICKS)</h3>
                            <div id="test-axes" style="font-size: 11px; line-height: 1.8; font-family: monospace;"></div>
                        </div>
                    </div>

                    <div style="text-align: center; display: flex; flex-direction: column; gap: 10px; align-items: center;">
                        <button id="close-test-btn" style="background: #ff6666; color: #000; border: none; padding: 12px 30px; font-size: 14px; font-family: 'Courier New', monospace; font-weight: bold; border-radius: 5px; cursor: pointer;">
                            CLOSE TEST (Press START or ESC)
                        </button>
                        <button id="check-gamepads-overlay-btn" style="background: #ffaa00; color: #000; border: none; padding: 8px 20px; font-size: 12px; font-family: 'Courier New', monospace; font-weight: bold; border-radius: 5px; cursor: pointer;">
                            Check Gamepads
                        </button>
                    </div>
                </div>
            `;

            document.body.appendChild(overlay);

            const buttonsDiv = document.getElementById('test-buttons');
            const axesDiv = document.getElementById('test-axes');
            const closeBtn = document.getElementById('close-test-btn');
            const checkGamepadsOverlayBtn = document.getElementById('check-gamepads-overlay-btn');

            // Button names for display
            const buttonNames = [
                'X (A)', 'Circle (B)', 'Square (X)', 'Triangle (Y)',
                'L1 (LB)', 'R1 (RB)', 'L2 (LT)', 'R2 (RT)',
                'Select', 'Start', 'L3', 'R3',
                'D-Up', 'D-Down', 'D-Left', 'D-Right'
            ];

            // Update test display
            let testInterval = setInterval(() => {
                const currentGamepad = gamepadManager.getGamepad();
                if (!currentGamepad) {
                    clearInterval(testInterval);
                    overlay.remove();
                    return;
                }

                // Update buttons
                let buttonsHTML = '';
                currentGamepad.buttons.forEach((button, i) => {
                    const name = buttonNames[i] || `Button ${i}`;
                    const pressed = button.pressed ? '🟢 PRESSED' : '⚫ Released';
                    const value = button.value.toFixed(2);
                    const color = button.pressed ? '#00ff00' : '#666';
                    buttonsHTML += `<div style="color: ${color};">${name.padEnd(15)} ${pressed} (${value})</div>`;
                });
                buttonsDiv.innerHTML = buttonsHTML;

                // Update axes
                let axesHTML = '';
                const axisNames = ['Left X', 'Left Y', 'Right X', 'Right Y'];
                currentGamepad.axes.forEach((value, i) => {
                    const name = axisNames[i] || `Axis ${i}`;
                    const bar = '█'.repeat(Math.abs(value * 10));
                    const direction = value > 0 ? '→' : value < 0 ? '←' : '·';
                    axesHTML += `<div>${name.padEnd(10)} ${direction} ${bar} ${value.toFixed(3)}</div>`;
                });
                axesDiv.innerHTML = axesHTML;

                // Check for Start button or ESC key to close
                if (currentGamepad.buttons[9]?.pressed) { // Start button
                    clearInterval(testInterval);
                    overlay.remove();
                }
            }, 50); // 20 Hz update rate

            // Close button handler
            closeBtn.addEventListener('click', () => {
                clearInterval(testInterval);
                overlay.remove();
            });

            // Check Gamepads button handler in overlay
            checkGamepadsOverlayBtn.addEventListener('click', () => {
                checkGamepads();
            });

            // ESC key handler
            const escHandler = (e) => {
                if (e.key === 'Escape') {
                    clearInterval(testInterval);
                    overlay.remove();
                    document.removeEventListener('keydown', escHandler);
                }
            };
            document.addEventListener('keydown', escHandler);
        }

        // Check Gamepads function - manual diagnostic
        function checkGamepads() {
            if (!navigator.getGamepads) {
                alert('❌ Gamepad API not supported in this browser!');
                return;
            }

            const gamepads = navigator.getGamepads();

            let foundCount = 0;
            let message = 'Gamepad Check Results:\n\n';

            for (let i = 0; i < gamepads.length; i++) {
                if (gamepads[i]) {
                    foundCount++;
                    const pad = gamepads[i];
                    message += `✅ Gamepad ${i}: ${pad.id}\n`;
                    message += `   Connected: ${pad.connected}\n`;
                    message += `   Buttons: ${pad.buttons.length}\n`;
                    message += `   Axes: ${pad.axes.length}\n\n`;
                }
            }

            if (foundCount === 0) {
                message += '❌ No gamepads detected.\n\n';
                message += 'IMPORTANT: You must press a button on your\n';
                message += 'controller before the browser can detect it.\n\n';
                message += 'Steps:\n';
                message += '1. Make sure controller is ON and connected\n';
                message += '2. Press ANY button on the controller\n';
                message += '3. Click "Check Gamepads" again\n';
            } else {
                message += `✅ Found ${foundCount} gamepad(s)!`;
            }

            alert(message);
        }

        // Setup gamepad icon click handler
        document.getElementById('gamepad-icon-container').addEventListener('click', showTestController);

        // Setup book icon click handler (Species Guide)
        document.getElementById('book-icon-container').addEventListener('click', () => {
            // Create species guide overlay
            const overlay = document.createElement('div');
            overlay.id = 'species-guide-overlay';
            overlay.style.cssText = `
                position: fixed;
                top: 0;
                left: 0;
                width: 100%;
                height: 100%;
                background: rgba(0, 0, 0, 0.95);
                color: #00ff00;
                font-family: 'Courier New', monospace;
                display: flex;
                flex-direction: column;
                justify-content: center;
                align-items: center;
                z-index: 10000;
                padding: 40px;
                box-sizing: border-box;
                overflow-y: auto;
            `;

            overlay.innerHTML = `
                <div style="max-width: 900px; width: 100%;">
                    <h1 style="text-align: center; color: #00aaff; margin-bottom: 20px;">📖 LAKE CHAMPLAIN SPECIES GUIDE</h1>
                    <div style="background: rgba(0, 50, 100, 0.3); padding: 20px; border: 2px solid #00aaff; border-radius: 10px; margin-bottom: 20px;">
                        <p style="font-size: 14px; margin: 0; text-align: center; color: #888;">
                            Your comprehensive reference for Lake Champlain species, behavior patterns, and fishing techniques
                        </p>
                    </div>

                    <div style="background: rgba(0, 100, 0, 0.2); padding: 20px; border: 2px solid #00ff00; border-radius: 10px; margin-bottom: 20px;">
                        <h2 style="color: #ffff00; margin-top: 0;">🎯 Game Species</h2>

                        <div style="margin: 15px 0; padding: 15px; background: rgba(0, 0, 0, 0.3); border-radius: 5px;">
                            <h3 style="color: #00ff00; margin: 0 0 10px 0;">Northern Pike (Esox lucius)</h3>
                            <p style="margin: 5px 0; font-size: 12px;"><strong>Behavior:</strong> Ambush predator, prefers shallow weedy areas, active hunters</p>
                            <p style="margin: 5px 0; font-size: 12px;"><strong>Depth Range:</strong> 5-40 feet, often near vegetation</p>
                            <p style="margin: 5px 0; font-size: 12px;"><strong>Target:</strong> Aggressively chases baitfish, attracted to movement</p>
                        </div>

                        <div style="margin: 15px 0; padding: 15px; background: rgba(0, 0, 0, 0.3); border-radius: 5px;">
                            <h3 style="color: #00ff00; margin: 0 0 10px 0;">Lake Trout (Salvelinus namaycush)</h3>
                            <p style="margin: 5px 0; font-size: 12px;"><strong>Behavior:</strong> Deep water specialist, cold-water lover, slow methodical hunter</p>
                            <p style="margin: 5px 0; font-size: 12px;"><strong>Depth Range:</strong> 40-150 feet, stays in thermocline</p>
                            <p style="margin: 5px 0; font-size: 12px;"><strong>Target:</strong> Prefers slower presentations near lake bottom</p>
                        </div>

                        <h2 style="color: #ffff00; margin-top: 30px;">🐟 Baitfish</h2>

                        <div style="margin: 15px 0; padding: 15px; background: rgba(0, 0, 0, 0.3); border-radius: 5px;">
                            <h3 style="color: #00aaff; margin: 0 0 10px 0;">Alewife</h3>
                            <p style="margin: 5px 0; font-size: 12px;"><strong>Behavior:</strong> Schools tightly when threatened, moves in coordinated patterns</p>
                            <p style="margin: 5px 0; font-size: 12px;"><strong>Pattern:</strong> Primary forage for all game fish</p>
                        </div>

                        <div style="margin: 15px 0; padding: 15px; background: rgba(0, 0, 0, 0.3); border-radius: 5px;">
                            <h3 style="color: #00aaff; margin: 0 0 10px 0;">Smelt</h3>
                            <p style="margin: 5px 0; font-size: 12px;"><strong>Behavior:</strong> Smaller, faster schools, often found in mid-water column</p>
                            <p style="margin: 5px 0; font-size: 12px;"><strong>Pattern:</strong> Attracts larger predators when schooling</p>
                        </div>

                        <h2 style="color: #ffff00; margin-top: 30px;">💡 Fishing Tips</h2>
                        <ul style="font-size: 12px; line-height: 1.8;">
                            <li>Watch for baitfish schools - predators follow their prey</li>
                            <li>Match your depth to where fish are actively feeding</li>
                            <li>Pike prefer faster-moving targets near structure</li>
                            <li>Lake trout hunt methodically in deeper, colder water</li>
                            <li>Adjust your jigging speed based on fish activity</li>
                        </ul>
                    </div>

                    <div style="text-align: center;">
                        <button id="close-species-guide" style="background: #ff6666; color: #000; border: none; padding: 12px 30px; font-size: 14px; font-family: 'Courier New', monospace; font-weight: bold; border-radius: 5px; cursor: pointer;">
                            CLOSE (Press ESC)
                        </button>
                    </div>
                </div>
            `;

            document.body.appendChild(overlay);

            const closeBtn = document.getElementById('close-species-guide');

            // Close button handler
            closeBtn.addEventListener('click', () => {
                overlay.remove();
            });

            // ESC key handler
            const escHandler = (e) => {
                if (e.key === 'Escape') {
                    overlay.remove();
                    document.removeEventListener('keydown', escHandler);
                }
            };
            document.addEventListener('keydown', escHandler);

            // Click background to close
            overlay.addEventListener('click', (e) => {
                if (e.target === overlay) {
                    overlay.remove();
                }
            });
        });

    </script>

    <!-- Commit Log Modal -->
    <div id="commit-log-modal" style="
        display: none;
        position: fixed;
        top: 0;
        left: 0;
        width: 100%;
        height: 100%;
        background: rgba(0, 0, 0, 0.8);
        z-index: 10000;
        overflow-y: auto;
    ">
        <div style="
            max-width: 900px;
            margin: 40px auto;
            background: var(--bg-primary);
            border: 2px solid var(--border-primary);
            border-radius: 8px;
            padding: 20px;
        ">
            <div style="display: flex; justify-content: space-between; align-items: center; margin-bottom: 20px;">
                <h2 style="color: var(--text-primary); margin: 0; font-family: 'Courier New', monospace;">
                    📜 Git Commit History
                </h2>
                <button id="close-commit-log" style="
                    background: var(--bg-danger);
                    color: white;
                    border: none;
                    padding: 8px 16px;
                    border-radius: 4px;
                    cursor: pointer;
                    font-family: 'Courier New', monospace;
                    font-size: 14px;
                ">Close</button>
            </div>
            <div id="commit-log-content" style="
                font-family: 'Courier New', monospace;
                font-size: 11px;
                color: var(--text-muted);
                white-space: pre-wrap;
                max-height: 70vh;
                overflow-y: auto;
                background: rgba(0, 0, 0, 0.3);
                padding: 15px;
                border-radius: 4px;
                border: 1px solid var(--border-secondary);
                line-height: 1.6;
            ">
                Loading commit history...
            </div>
        </div>
    </div>

    <!-- Version Display and Commit Log Script -->
    <script type="module">
        // Fetch version info from a generated version.json file
        async function loadVersionInfo() {
            try {
                const response = await fetch('/version.json');
                const data = await response.json();

                const versionEl = document.getElementById('version-hash');
                if (versionEl) {
                    versionEl.textContent = `v${data.version} (${data.commit})`;
                }
            } catch (error) {
                console.warn('Could not load version info:', error);
                const versionEl = document.getElementById('version-hash');
                if (versionEl) {
                    versionEl.textContent = 'dev';
                }
            }
        }

        // Fetch commit log
        async function loadCommitLog() {
            try {
                const response = await fetch('/commits.txt');
                const data = await response.text();

                const contentEl = document.getElementById('commit-log-content');
                if (contentEl && data) {
                    contentEl.textContent = data;
                } else {
                    contentEl.textContent = 'Could not load commit history.';
                }
            } catch (error) {
                console.error('Could not load commit log:', error);
                const contentEl = document.getElementById('commit-log-content');
                if (contentEl) {
                    contentEl.textContent = 'Error loading commit history.\n\nThis feature requires the commits.txt file to be generated during deployment.';
                }
            }
        }

        // Setup version display click handler
        const versionDisplay = document.getElementById('version-display');
        const commitLogModal = document.getElementById('commit-log-modal');
        const closeButton = document.getElementById('close-commit-log');

        if (versionDisplay) {
            // Hover effect
            versionDisplay.addEventListener('mouseenter', () => {
                versionDisplay.style.color = '#00ff00';
                versionDisplay.style.borderColor = '#00ff00';
            });
            versionDisplay.addEventListener('mouseleave', () => {
                versionDisplay.style.color = '#888888';
                versionDisplay.style.borderColor = '#444444';
            });

            // Click to show commit log
            versionDisplay.addEventListener('click', () => {
                commitLogModal.style.display = 'block';
                loadCommitLog();
            });
        }

        if (closeButton) {
            closeButton.addEventListener('click', () => {
                commitLogModal.style.display = 'none';
            });
        }

        // Close modal on escape key
        document.addEventListener('keydown', (e) => {
            if (e.key === 'Escape' && commitLogModal.style.display === 'block') {
                commitLogModal.style.display = 'none';
            }
        });

        // Close modal on background click
        commitLogModal.addEventListener('click', (e) => {
            if (e.target === commitLogModal) {
                commitLogModal.style.display = 'none';
            }
        });

        // Load version on page load
        loadVersionInfo();
    </script>
</body>
</html><|MERGE_RESOLUTION|>--- conflicted
+++ resolved
@@ -331,11 +331,7 @@
         <div id="top-bar-container">
             <!-- Game Info Panel -->
             <div id="game-info-panel" class="panel">
-<<<<<<< HEAD
-                <div style="display: grid; grid-template-columns: repeat(10, 1fr); gap: 8px; font-size: 10px;">
-=======
-                <div style="display: grid; grid-template-columns: repeat(9, 1fr) auto auto; gap: 8px; font-size: 10px; align-items: center;">
->>>>>>> 1a60b87f
+                <div style="display: grid; grid-template-columns: repeat(10, 1fr) auto auto; gap: 8px; font-size: 10px; align-items: center;">
                     <div>
                         <div style="color: var(--text-muted); font-size: 8px;">SCORE</div>
                         <div style="font-weight: bold; color: var(--text-primary); font-size: 11px;"><span id="ui-score">0</span></div>
